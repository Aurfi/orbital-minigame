# Mini Orbital Launch Game

Educational web-based rocket simulation game that teaches programming concepts and orbital mechanics.

## 🐳 Docker Development Setup

### Prerequisites
- Docker and Docker Compose installed

### Quick Start

**First time setup (choose one):**

**Option 1: Automated setup (recommended)**
```bash
# Linux/Mac
./setup.sh

# Windows
setup.bat
```

**Option 2: Manual setup**
```bash
docker-compose build game-base
```

**Daily development commands:**

1. **Development server (ALWAYS use this):**
   ```bash
   docker-compose up game-dev
   ```
   Game will be available at http://localhost:9876

2. **Run tests (ALWAYS use this):**
   ```bash
   docker-compose run --rm game-test
   ```

3. **Watch tests during development:**
   ```bash
   docker-compose run --rm game-test-watch
   ```

4. **Build the project:**
   ```bash
   docker-compose run --rm game-dev npm run build
   ```

5. **Code formatting and linting:**
   ```bash
   docker-compose run --rm game-dev npm run format
   docker-compose run --rm game-dev npm run lint
   ```

### Development Workflow

- **One-time setup**: Build the base image with `docker-compose build game-base`
- **Daily development**: Use `docker-compose up game-dev` for development server
- **Fast testing**: Use `docker-compose run --rm game-test` for quick test runs
- The development server runs with hot reload
- Source code is mounted as a volume for instant updates
- Node modules are cached in a Docker volume for faster rebuilds
- All dependencies are managed within the container
- **No rebuilding needed** unless package.json changes

### Rebuilding (only when needed)

Only rebuild the Docker image when:
- package.json dependencies change
- Dockerfile is modified
- You want to update the base Node.js version

```bash
docker-compose build game-base --no-cache  # Force rebuild if needed
```

<<<<<<< HEAD
### ❌ DO NOT RUN LOCALLY

**Never run these commands directly on your host machine:**
- ❌ `npm test` 
- ❌ `npm run dev`
- ❌ `npm run build`
- ❌ `vitest`

**Always use the Docker equivalents above instead.**

## Project Structure

```
src/
├── core/          # Core game engine and interfaces
├── physics/       # Physics simulation and orbital mechanics
├── rendering/     # Canvas rendering and graphics
└── ui/           # User interface and HUD elements
```

## Gameplay Overview

This section documents how the game currently behaves. It focuses on what is implemented and how it works under the hood.

### Controls

- Space: Start engine (ignite)
- T: Full throttle (100%)
- G: Zero throttle (0%)
- B: Cut engines (ignition OFF, throttle → 0%)
- Up/Down: Throttle ±10%
- Left/Right: Turn rate (slow, heavy rocket)
- S: Stage
- Scroll: Zoom

Notes:
- Game speed gating: 3x > 500 m, 10x > 1 km, 50x > 30 km. A brief message appears if clicked too early.
- Mission timer uses simulated time and scales with game speed.

### Planet and Physics

- Planet radius: 350 km (cartoon scale) with surface gravity 9.81 m/s².
- Gravity uses μ = g · R²; orbital mechanics are physically consistent.
- Atmospheric “fake” damping and heating apply only below 80 km. Above 80 km the rocket is in vacuum.
- The planet rotates at a realistic rate; before liftoff the rocket is clamped and moves with the ground.
- Ground-relative HUD velocity and ground-relative impact speeds ignore Earth rotation at the surface.

### Liftoff, Clamps, and Ground Support

- On start/restart, the rocket is clamped to the pad and aligned to the ground frame (no visual drift).
- First successful ignition auto-releases clamps.
- If the rocket is at ground contact and TWR ≤ 1.01, it remains resting on the ground and rotates with Earth; physics integration is skipped until TWR > 1.01.

### Staging

- Staging (S) cleanly separates the previous stage 20–25 px below the active stage along rocket orientation; no wobble animation.
- The previous stage drifts and falls under gravity with simple visuals.

### HUD

Left panel (auto-sized):
- Altitude (m), Velocity (m/s), Mass (kg), Throttle (%), TWR, ISP, Stage, Engine ON/OFF
- “Safe/Unsafe/Too fast” indicator (green/orange/red) below 80 km only.

Mini “Orbit View” (bottom-right):
- Small rotating polar-view globe (north pole at center, stylized continents at limb).
- Rocket marker (X) and dotted predicted trajectory.
- Apoapsis (green) / Periapsis (red) dots and stacked labels above the mini-map.
- “Stable orbit achieved! 🎉” message when perigee > 80 km after ~1 revolution.
- Trajectory simulation:
  - Simulates up to 8 hours, stops early on collision, early stable orbit, or escape (E > 0 and r > 6R).
  - Adaptive dt: 1 s (0–1 h), 5 s (1–3 h), 15 s (3–6 h), 30 s (6–8 h).
  - Draws as capped number of dots for performance.

Atmosphere messages:
- Short, panel-sized, stacked HUD toasts (e.g., “Good luck!”, “3x > 500 m”).

### Space Facts

- Facts show above 5 km altitude (no upper limit), every 20–45 s wall-clock.
- Facts are displayed in a fixed top-right position so they never cover apo/peri labels.
- Fade timing uses wall-clock time; cadence and durations are not affected by time warp.
- No repeats until all facts have been seen; progress persists in localStorage.

## Key Implementation Notes

### Files of interest

- `src/core/GameEngine.ts`
  - Game loop, state, input, physics update.
  - Ground clamp/ground support logic.
  - Speed gating, messages, and space facts (spawn, update, wall-clock timing).
  - Background rendering orchestration and sky gradient.

- `src/physics/WorldParameters.ts`
  - Planet parameters (radius, gravity), rotation rate, atmosphere scale height.

- `src/rendering/CanvasRenderer.ts`
  - Drawing helpers; world→screen transforms; added `fillRadialGradientWorld` for atmospheric glow.

- `src/ui/HUDSystem.ts`
  - Stats panel, dynamic controls panel, mini-map rendering and adaptive trajectory, apo/peri detection.

### Ground-relative quantities

- HUD velocity below 1 km (and while clamped) is rocket velocity minus ground tangential speed (ω·R).
- Ground impact checks use ground-relative speed; rotation does not cause false “fast” impacts.

### Sky gradient

- A radial gradient centered at planet fades from light blue (near surface) to deep blue (space). The faint glow extends beyond the nominal atmosphere to ~250 km for a smooth transition.

## What’s Simplified / Not Simulated

Honest caveats about the current model:

- 2D plane only; no orbital inclination, plane changes, or 3D effects.
- Single-body gravity (no Moon/Sun gravity in the integrator). The “Moon” is visual only.
- Atmosphere is simplified: visual haze + a game-play damping model below 80 km; no true aero-drag/lift/pressure/angle-of-attack effects.
- No aerodynamic stability, fins, torque, roll/yaw control, or control authority modeling.
- Thrust direction is tied to the rocket’s rotation; no gimbal limits or engine spool-up.
- Mass flow is simplified: each stage consumes fuel linearly with throttle using ISP; no pressurization, mixture ratios, or boil-off.
- Ground is a perfect sphere; no local terrain height variations, slopes, or collisions with buildings.
- Planet rotation is uniform; no latitude/longitude system or Coriolis/centrifugal forces beyond the visual ground frame and initial tangential motion.
- Time step integration uses semi-implicit Euler for the forward simulation; the trajectory preview uses an adaptive step integrator but still ignores drag and thrust.
- No persistence/saves; runs are transient.

### Roadmap ideas (non-binding)

- Optional, better drag model below 80 km (Cd·A varying with attitude and Mach-like effects).
- More guidance/assistance overlays (apo/peri altitudes on the main HUD; surface/orbital speed readouts).
- Sound/FX and camera shake under thrust.
- Re-introduce a programmable command interface without affecting Manual mode.

## Releasing / Running

Use Docker for all dev/test/build tasks (see instructions above). The dev server runs at http://localhost:9876.
=======
## Project Structure

```
src/
├── core/          # Core game engine and interfaces
├── physics/       # Physics simulation and orbital mechanics
├── rendering/     # Canvas rendering and graphics
└── ui/           # User interface and HUD elements

```


>>>>>>> 470f686f
<|MERGE_RESOLUTION|>--- conflicted
+++ resolved
@@ -1,92 +1,81 @@
-# Mini Orbital Launch Game
-
-Educational web-based rocket simulation game that teaches programming concepts and orbital mechanics.
-
-## 🐳 Docker Development Setup
-
-### Prerequisites
-- Docker and Docker Compose installed
-
-### Quick Start
-
-**First time setup (choose one):**
-
-**Option 1: Automated setup (recommended)**
-```bash
-# Linux/Mac
-./setup.sh
-
-# Windows
-setup.bat
-```
-
-**Option 2: Manual setup**
-```bash
-docker-compose build game-base
-```
-
-**Daily development commands:**
-
-1. **Development server (ALWAYS use this):**
-   ```bash
-   docker-compose up game-dev
-   ```
-   Game will be available at http://localhost:9876
-
-2. **Run tests (ALWAYS use this):**
-   ```bash
-   docker-compose run --rm game-test
-   ```
-
-3. **Watch tests during development:**
-   ```bash
-   docker-compose run --rm game-test-watch
-   ```
-
-4. **Build the project:**
-   ```bash
-   docker-compose run --rm game-dev npm run build
-   ```
-
-5. **Code formatting and linting:**
-   ```bash
-   docker-compose run --rm game-dev npm run format
-   docker-compose run --rm game-dev npm run lint
-   ```
-
-### Development Workflow
-
-- **One-time setup**: Build the base image with `docker-compose build game-base`
-- **Daily development**: Use `docker-compose up game-dev` for development server
-- **Fast testing**: Use `docker-compose run --rm game-test` for quick test runs
-- The development server runs with hot reload
-- Source code is mounted as a volume for instant updates
-- Node modules are cached in a Docker volume for faster rebuilds
-- All dependencies are managed within the container
-- **No rebuilding needed** unless package.json changes
-
-### Rebuilding (only when needed)
-
-Only rebuild the Docker image when:
-- package.json dependencies change
-- Dockerfile is modified
-- You want to update the base Node.js version
-
-```bash
-docker-compose build game-base --no-cache  # Force rebuild if needed
-```
-
-<<<<<<< HEAD
-### ❌ DO NOT RUN LOCALLY
-
-**Never run these commands directly on your host machine:**
-- ❌ `npm test` 
-- ❌ `npm run dev`
-- ❌ `npm run build`
-- ❌ `vitest`
-
-**Always use the Docker equivalents above instead.**
-
+# Mini Orbital Launch Game
+
+Educational web-based rocket simulation game that teaches programming concepts and orbital mechanics.
+
+## 🐳 Docker Development Setup
+
+### Prerequisites
+- Docker and Docker Compose installed
+
+### Quick Start
+
+**First time setup (choose one):**
+
+**Option 1: Automated setup (recommended)**
+```bash
+# Linux/Mac
+./setup.sh
+
+# Windows
+setup.bat
+```
+
+**Option 2: Manual setup**
+```bash
+docker-compose build game-base
+```
+
+**Daily development commands:**
+
+1. **Development server (ALWAYS use this):**
+   ```bash
+   docker-compose up game-dev
+   ```
+   Game will be available at http://localhost:9876
+
+2. **Run tests (ALWAYS use this):**
+   ```bash
+   docker-compose run --rm game-test
+   ```
+
+3. **Watch tests during development:**
+   ```bash
+   docker-compose run --rm game-test-watch
+   ```
+
+4. **Build the project:**
+   ```bash
+   docker-compose run --rm game-dev npm run build
+   ```
+
+5. **Code formatting and linting:**
+   ```bash
+   docker-compose run --rm game-dev npm run format
+   docker-compose run --rm game-dev npm run lint
+   ```
+
+### Development Workflow
+
+- **One-time setup**: Build the base image with `docker-compose build game-base`
+- **Daily development**: Use `docker-compose up game-dev` for development server
+- **Fast testing**: Use `docker-compose run --rm game-test` for quick test runs
+- The development server runs with hot reload
+- Source code is mounted as a volume for instant updates
+- Node modules are cached in a Docker volume for faster rebuilds
+- All dependencies are managed within the container
+- **No rebuilding needed** unless package.json changes
+
+### Rebuilding (only when needed)
+
+Only rebuild the Docker image when:
+- package.json dependencies change
+- Dockerfile is modified
+- You want to update the base Node.js version
+
+```bash
+docker-compose build game-base --no-cache  # Force rebuild if needed
+```
+
 ## Project Structure
 
 ```
@@ -94,137 +83,122 @@
 ├── core/          # Core game engine and interfaces
 ├── physics/       # Physics simulation and orbital mechanics
 ├── rendering/     # Canvas rendering and graphics
-└── ui/           # User interface and HUD elements
+└── ui/            # User interface and HUD elements
 ```
-
-## Gameplay Overview
-
-This section documents how the game currently behaves. It focuses on what is implemented and how it works under the hood.
-
-### Controls
-
-- Space: Start engine (ignite)
-- T: Full throttle (100%)
-- G: Zero throttle (0%)
-- B: Cut engines (ignition OFF, throttle → 0%)
-- Up/Down: Throttle ±10%
-- Left/Right: Turn rate (slow, heavy rocket)
-- S: Stage
-- Scroll: Zoom
-
-Notes:
-- Game speed gating: 3x > 500 m, 10x > 1 km, 50x > 30 km. A brief message appears if clicked too early.
-- Mission timer uses simulated time and scales with game speed.
-
-### Planet and Physics
-
-- Planet radius: 350 km (cartoon scale) with surface gravity 9.81 m/s².
-- Gravity uses μ = g · R²; orbital mechanics are physically consistent.
-- Atmospheric “fake” damping and heating apply only below 80 km. Above 80 km the rocket is in vacuum.
-- The planet rotates at a realistic rate; before liftoff the rocket is clamped and moves with the ground.
-- Ground-relative HUD velocity and ground-relative impact speeds ignore Earth rotation at the surface.
-
-### Liftoff, Clamps, and Ground Support
-
-- On start/restart, the rocket is clamped to the pad and aligned to the ground frame (no visual drift).
-- First successful ignition auto-releases clamps.
-- If the rocket is at ground contact and TWR ≤ 1.01, it remains resting on the ground and rotates with Earth; physics integration is skipped until TWR > 1.01.
-
-### Staging
-
-- Staging (S) cleanly separates the previous stage 20–25 px below the active stage along rocket orientation; no wobble animation.
-- The previous stage drifts and falls under gravity with simple visuals.
-
-### HUD
-
-Left panel (auto-sized):
-- Altitude (m), Velocity (m/s), Mass (kg), Throttle (%), TWR, ISP, Stage, Engine ON/OFF
-- “Safe/Unsafe/Too fast” indicator (green/orange/red) below 80 km only.
-
-Mini “Orbit View” (bottom-right):
-- Small rotating polar-view globe (north pole at center, stylized continents at limb).
-- Rocket marker (X) and dotted predicted trajectory.
-- Apoapsis (green) / Periapsis (red) dots and stacked labels above the mini-map.
-- “Stable orbit achieved! 🎉” message when perigee > 80 km after ~1 revolution.
-- Trajectory simulation:
-  - Simulates up to 8 hours, stops early on collision, early stable orbit, or escape (E > 0 and r > 6R).
-  - Adaptive dt: 1 s (0–1 h), 5 s (1–3 h), 15 s (3–6 h), 30 s (6–8 h).
-  - Draws as capped number of dots for performance.
-
-Atmosphere messages:
-- Short, panel-sized, stacked HUD toasts (e.g., “Good luck!”, “3x > 500 m”).
-
-### Space Facts
-
-- Facts show above 5 km altitude (no upper limit), every 20–45 s wall-clock.
-- Facts are displayed in a fixed top-right position so they never cover apo/peri labels.
-- Fade timing uses wall-clock time; cadence and durations are not affected by time warp.
-- No repeats until all facts have been seen; progress persists in localStorage.
-
-## Key Implementation Notes
-
-### Files of interest
-
-- `src/core/GameEngine.ts`
-  - Game loop, state, input, physics update.
-  - Ground clamp/ground support logic.
-  - Speed gating, messages, and space facts (spawn, update, wall-clock timing).
-  - Background rendering orchestration and sky gradient.
-
-- `src/physics/WorldParameters.ts`
-  - Planet parameters (radius, gravity), rotation rate, atmosphere scale height.
-
-- `src/rendering/CanvasRenderer.ts`
-  - Drawing helpers; world→screen transforms; added `fillRadialGradientWorld` for atmospheric glow.
-
-- `src/ui/HUDSystem.ts`
-  - Stats panel, dynamic controls panel, mini-map rendering and adaptive trajectory, apo/peri detection.
-
-### Ground-relative quantities
-
-- HUD velocity below 1 km (and while clamped) is rocket velocity minus ground tangential speed (ω·R).
-- Ground impact checks use ground-relative speed; rotation does not cause false “fast” impacts.
-
-### Sky gradient
-
-- A radial gradient centered at planet fades from light blue (near surface) to deep blue (space). The faint glow extends beyond the nominal atmosphere to ~250 km for a smooth transition.
-
-## What’s Simplified / Not Simulated
-
-Honest caveats about the current model:
-
-- 2D plane only; no orbital inclination, plane changes, or 3D effects.
-- Single-body gravity (no Moon/Sun gravity in the integrator). The “Moon” is visual only.
-- Atmosphere is simplified: visual haze + a game-play damping model below 80 km; no true aero-drag/lift/pressure/angle-of-attack effects.
-- No aerodynamic stability, fins, torque, roll/yaw control, or control authority modeling.
-- Thrust direction is tied to the rocket’s rotation; no gimbal limits or engine spool-up.
-- Mass flow is simplified: each stage consumes fuel linearly with throttle using ISP; no pressurization, mixture ratios, or boil-off.
-- Ground is a perfect sphere; no local terrain height variations, slopes, or collisions with buildings.
-- Planet rotation is uniform; no latitude/longitude system or Coriolis/centrifugal forces beyond the visual ground frame and initial tangential motion.
-- Time step integration uses semi-implicit Euler for the forward simulation; the trajectory preview uses an adaptive step integrator but still ignores drag and thrust.
-- No persistence/saves; runs are transient.
-
-### Roadmap ideas (non-binding)
-
-- Optional, better drag model below 80 km (Cd·A varying with attitude and Mach-like effects).
-- More guidance/assistance overlays (apo/peri altitudes on the main HUD; surface/orbital speed readouts).
-- Sound/FX and camera shake under thrust.
-- Re-introduce a programmable command interface without affecting Manual mode.
-
-## Releasing / Running
-
-Use Docker for all dev/test/build tasks (see instructions above). The dev server runs at http://localhost:9876.
-=======
-## Project Structure
-
-```
-src/
-├── core/          # Core game engine and interfaces
-├── physics/       # Physics simulation and orbital mechanics
-├── rendering/     # Canvas rendering and graphics
-└── ui/           # User interface and HUD elements
-
-```
-
-
->>>>>>> 470f686f
+
+## Gameplay Overview
+
+This section documents how the game currently behaves. It focuses on what is implemented and how it works under the hood.
+
+### Controls
+
+- Space: Start engine (ignite)
+- T: Full throttle (100%)
+- G: Zero throttle (0%)
+- B: Cut engines (ignition OFF, throttle → 0%)
+- Up/Down: Throttle ±10%
+- Left/Right: Turn rate (slow, heavy rocket)
+- S: Stage
+- Scroll: Zoom
+
+Notes:
+- Game speed gating: 3x > 500 m, 10x > 1 km, 50x > 30 km. A brief message appears if clicked too early.
+- Mission timer uses simulated time and scales with game speed.
+
+### Planet and Physics
+
+- Planet radius: 350 km (cartoon scale) with surface gravity 9.81 m/s².
+- Gravity uses μ = g · R²; orbital mechanics are physically consistent.
+- Atmospheric “fake” damping and heating apply only below 80 km. Above 80 km the rocket is in vacuum.
+- The planet rotates at a realistic rate; before liftoff the rocket is clamped and moves with the ground.
+- Ground-relative HUD velocity and ground-relative impact speeds ignore Earth rotation at the surface.
+
+### Liftoff, Clamps, and Ground Support
+
+- On start/restart, the rocket is clamped to the pad and aligned to the ground frame (no visual drift).
+- First successful ignition auto-releases clamps.
+- If the rocket is at ground contact and TWR ≤ 1.01, it remains resting on the ground and rotates with Earth; physics integration is skipped until TWR > 1.01.
+
+### Staging
+
+- Staging (S) cleanly separates the previous stage 20–25 px below the active stage along rocket orientation; no wobble animation.
+- The previous stage drifts and falls under gravity with simple visuals.
+
+### HUD
+
+Left panel (auto-sized):
+- Altitude (m), Velocity (m/s), Mass (kg), Throttle (%), TWR, ISP, Stage, Engine ON/OFF
+- “Safe/Unsafe/Too fast” indicator (green/orange/red) below 80 km only.
+
+Mini “Orbit View” (bottom-right):
+- Small rotating polar-view globe (north pole at center, stylized continents at limb).
+- Rocket marker (X) and dotted predicted trajectory.
+- Apoapsis (green) / Periapsis (red) dots and stacked labels above the mini-map.
+- “Stable orbit achieved! 🎉” message when perigee > 80 km after ~1 revolution.
+- Trajectory simulation:
+  - Simulates up to 8 hours, stops early on collision, early stable orbit, or escape (E > 0 and r > 6R).
+  - Adaptive dt: 1 s (0–1 h), 5 s (1–3 h), 15 s (3–6 h), 30 s (6–8 h).
+  - Draws as capped number of dots for performance.
+
+Atmosphere messages:
+- Short, panel-sized, stacked HUD toasts (e.g., “Good luck!”, “3x > 500 m”).
+
+### Space Facts
+
+- Facts show above 5 km altitude (no upper limit), every 20–45 s wall-clock.
+- Facts are displayed in a fixed top-right position so they never cover apo/peri labels.
+- Fade timing uses wall-clock time; cadence and durations are not affected by time warp.
+- No repeats until all facts have been seen; progress persists in localStorage.
+
+## Key Implementation Notes
+
+### Files of interest
+
+- `src/core/GameEngine.ts`
+  - Game loop, state, input, physics update.
+  - Ground clamp/ground support logic.
+  - Speed gating, messages, and space facts (spawn, update, wall-clock timing).
+  - Background rendering orchestration and sky gradient.
+
+- `src/physics/WorldParameters.ts`
+  - Planet parameters (radius, gravity), rotation rate, atmosphere scale height.
+
+- `src/rendering/CanvasRenderer.ts`
+  - Drawing helpers; world→screen transforms; added `fillRadialGradientWorld` for atmospheric glow.
+
+- `src/ui/HUDSystem.ts`
+  - Stats panel, dynamic controls panel, mini-map rendering and adaptive trajectory, apo/peri detection.
+
+### Ground-relative quantities
+
+- HUD velocity below 1 km (and while clamped) is rocket velocity minus ground tangential speed (ω·R).
+- Ground impact checks use ground-relative speed; rotation does not cause false “fast” impacts.
+
+### Sky gradient
+
+- A radial gradient centered at planet fades from light blue (near surface) to deep blue (space). The faint glow extends beyond the nominal atmosphere to ~250 km for a smooth transition.
+
+## What’s Simplified / Not Simulated
+
+Honest caveats about the current model:
+
+- 2D plane only; no orbital inclination, plane changes, or 3D effects.
+- Single-body gravity (no Moon/Sun gravity in the integrator). The “Moon” is visual only.
+- Atmosphere is simplified: visual haze + a game-play damping model below 80 km; no true aero-drag/lift/pressure/angle-of-attack effects.
+- No aerodynamic stability, fins, torque, roll/yaw control, or control authority modeling.
+- Thrust direction is tied to the rocket’s rotation; no gimbal limits or engine spool-up.
+- Mass flow is simplified: each stage consumes fuel linearly with throttle using ISP; no pressurization, mixture ratios, or boil-off.
+- Ground is a perfect sphere; no local terrain height variations, slopes, or collisions with buildings.
+- Planet rotation is uniform; no latitude/longitude system or Coriolis/centrifugal forces beyond the visual ground frame and initial tangential motion.
+- Time step integration uses semi-implicit Euler for the forward simulation; the trajectory preview uses an adaptive step integrator but still ignores drag and thrust.
+- No persistence/saves; runs are transient.
+
+### Roadmap ideas (non-binding)
+
+- Optional, better drag model below 80 km (Cd·A varying with attitude and Mach-like effects).
+
+- Sound/FX under thrust depending on thrust % and engine
+
+## Releasing / Running
+
+Use Docker for all dev/test/build tasks (see instructions above). The dev server runs at http://localhost:9876.